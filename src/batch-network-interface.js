--- conflicted
+++ resolved
@@ -48,13 +48,7 @@
   }
 }
 
-<<<<<<< HEAD
-export function createBatchingNetworkInterface({ uri, batchInterval, opts = {} }) {
-  return new UploadHTTPBatchedNetworkInterface(uri, batchInterval, opts)
-}
-=======
-export const createBatchNetworkInterface = ({
+export const createBatchingNetworkInterface = ({
   opts: fetchOpts = {},
   ...options
-}) => new HTTPUploadBatchNetworkInterface({ fetchOpts, ...options })
->>>>>>> efcdcd35
+}) => new UploadHTTPBatchedNetworkInterface({ fetchOpts, ...options })