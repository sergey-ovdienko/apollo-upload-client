--- conflicted
+++ resolved
@@ -2,24 +2,19 @@
 
 ## Next
 
-<<<<<<< HEAD
+### Major
+
+- Updated Node.js support from v6+ to v8.5+.
+
 ### Minor
 
 - Support [Apollo Engine client awareness](https://apollographql.com/docs/platform/client-awareness), via [#143](https://github.com/jaydenseric/apollo-upload-client/pull/143).
-=======
-### Major
-
-- Updated Node.js support from v6+ to v8.5+.
->>>>>>> f2b92a7a
-
-### Patch
-
-- Updated dependencies.
-<<<<<<< HEAD
+
+### Patch
+
+- Updated dependencies.
 - Ensure Babel helpers are imported and not inlined, using the [`@babel/runtime`](https://npm.im/@babel/runtime) dependency and [`@babel/plugin-transform-runtime`](https://npm.im/@babel/plugin-transform-runtime) dev dependency.
-=======
 - Nicer Browserslist syntax for supported Node.js versions.
->>>>>>> f2b92a7a
 
 ## 10.0.1
 
